--- conflicted
+++ resolved
@@ -11,7 +11,6 @@
 /// The number of frames in a foot of 35mm, 4-perf film.
 pub(super) const FRAMES_PER_FOOT: i64 = 16;
 
-<<<<<<< HEAD
 /// The number of performations in a foot of 35mm film.
 pub(super) const PERFS_PER_FOOT_35: i64 = 64;
 
@@ -19,10 +18,9 @@
 /// 16mm film counts in an XX+YY form, as 35mm, but YY rolls over every 20 frames,
 /// and there are 40 frames in a 16mm foot. 
 pub(super) const PERFS_PER_6INCHES_16: i64 = 20;
-=======
+
 /// The number of perfs in a foot fo 35mm film.
 pub(super) const PERFS_PER_35MM_FOOT: i64 = 64;
->>>>>>> 05b56d5f
 
 /// The number of ticks Adobe Premiere Pro breaks a second ratio.
 pub(super) const PREMIERE_TICKS_PER_SECOND: Ratio<i128> = Ratio::<i128>::new_raw(254016000000, 1);
