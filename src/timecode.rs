use num::integer::{div_mod_floor, div_rem};
use num::rational::Ratio;
use num::{abs, FromPrimitive, Rational64, Signed, ToPrimitive, Zero};

use crate::{
    consts::{
        PERFS_PER_6INCHES_16, PERFS_PER_FOOT_35, PREMIERE_TICKS_PER_SECOND, SECONDS_PER_HOUR,
        SECONDS_PER_MINUTE,
    },
    source_ppro_ticks::PremiereTicksSource,
    timecode_parse::round_seconds_to_frame,
    Framerate, FramesSource, Ntsc, SecondsSource, TimecodeParseError,
};
use std::ops::{Add, Div, DivAssign, Mul, MulAssign, Neg, Rem, RemAssign, Sub};
use std::{cmp::Ordering, ops::AddAssign};
use std::{
    fmt::{Display, Formatter},
    ops::SubAssign,
};

/**
Holds the individual sections of a timecode for formatting / manipulation.
*/
#[derive(Clone, Debug, Eq, PartialEq)]
pub struct TimecodeSections {
    /// Whether the timecode is a negative value.
    pub negative: bool,
    /// Hours place value.
    pub hours: i64,
    /// Minutes place value.
    pub minutes: i64,
    /// Seconds place value.
    pub seconds: i64,
    /// Frames value.
    pub frames: i64,
}

/// Feet and Frames Representations
///
#[derive(Copy, Clone, Debug, Eq, PartialEq)]
pub enum FilmFormat {
    /**
    35mm 4-perf film (16 frames per foot). ex: '5400+13'.

    # What it is

    On physical film, each foot contains a certain number of frames. For 35mm, 4-perf film (the most
    common type on Hollywood movies), this number is 16 frames per foot. Feet-And-Frames was often
    used in place of Keycode to quickly reference a frame in the edit.

    # Where you see it

    For the most part, feet + frames has died out as a reference, because digital media is not
    measured in feet. The most common place it is still used is Studio Sound Departments. Many Sound
    Mixers and Designers intuitively think in feet + frames, and it is often burned into the
    reference picture for them.

    - Telecine.
    - Sound turnover reference picture.
    - Sound turnover change lists.

    */
    FF35mm4perf,

    /**
    35mm film with 3-perf per-frame pulldown (64 perforations per foot). ex: '12+01.1'.

    # What it is

    3-perf footages are represented as a string with three terms, a number of feet, a
    number of frames from the beginning of the foot, and an final framing term preceded by
    a period, indicating how many perfs were cut off the first frame of this foot.

    # Where you see it

    Avid cutlists and pull lists on Avid 3 perf projects.
    */
    FF35mm3perf,

    /**
    35mm, 2-perf footage.

    # What it is

    35mm 2-perf film records 32 frames in a foot of film, instead of the usual 16.
    This creates a negative image with a wide aspect ratio using standard spherical
    lenses and consumes half the footage per minute running time as standard 35mm,
    while having a grain profile somewhat better than 16mm while not as good as
    standard 35mm.

    # Where you see it

    35mm 2-perf formats are uncommon though still find occasional use, the process is
    usually marketed as "Techniscope", the original trademark for Technicolor Italia's
    2-perf format. It was historically very common in the Italian film industry prior
    to digital filmmaking, and is used on some contemporary films to obtain a film look
    while keeping stock and processing costs down.
    */
    FF35mm2perf,

    /**
    16mm footage

    # What it is

    On 16mm film, there are forty frames of film in each foot, one perforation
    per frame. However, 16mm film is edge coded every six inches, with twenty
    frames per code, so the footage "1+19" is succeeded by "2+0".

    # Where you see it

    16mm telecines, 16mm edge codes.
    */
    FF16mm,
}

impl FilmFormat {
    /// Utility function mapping self to number
    /// of perfs per (logical) foot in this case.
    pub fn perfs_per_foot(&self) -> i64 {
        match self {
            FilmFormat::FF16mm => PERFS_PER_6INCHES_16,
            FilmFormat::FF35mm4perf | FilmFormat::FF35mm3perf | FilmFormat::FF35mm2perf => {
                PERFS_PER_FOOT_35
            }
        }
    }

    /// Utility function mapping self to number of
    /// perfs per frame in this case.
    pub fn perfs_per_frame(&self) -> i64 {
        match self {
            FilmFormat::FF16mm => 1,
            FilmFormat::FF35mm4perf => 4,
            FilmFormat::FF35mm3perf => 3,
            FilmFormat::FF35mm2perf => 2,
        }
    }
}

/// A struct that bundles a str together with a format, to hint parsing
///
/// This struct, which implelements [FrameSource], allows you to include
/// a format hint tothe footage parser, which will override its default
/// inference
#[derive(Debug)]
pub struct FeetFramesStr<'a> {
    pub(crate) input: &'a str,
    pub(crate) format: FilmFormat,
}

impl<'a> FeetFramesStr<'a> {
    /// Create a [FeetFramesStr] object from a string and a [FilmFormat]
    pub fn new(input: &'a str, format: FilmFormat) -> Self {
        FeetFramesStr { input, format }
    }
}

/// The [Result] type returned by [Timecode::with_seconds], [Timecode::with_frames], and
/// [Timecode::with_premiere_ticks].
pub type TimecodeParseResult = Result<Timecode, TimecodeParseError>;

/**
[Timecode] represents the frame at a particular time in a video.

New [Timecode] values are created with the [Timecode::with_seconds], [Timecode::with_frames],
and [Timecode::with_premiere_ticks] methods.

[Timecode] is a [Copy] value.

# Examples

For timecode attribute examples, see the individual methods of the [Timecode] type, such as
[Timecode::timecode]. For examples of how to construct a new timecode, see the examples on the
contructor methods like [Timecode::with_frames].

There are a number of opeations we can apply to [Timecode] values.

## Compare Timecodes

```rust
use vtc::{Timecode, rates};
let tc1 = Timecode::with_frames("01:00:00:00", rates::F23_98).unwrap();
let tc2 = Timecode::with_frames("01:00:00:00", rates::F23_98).unwrap();
let tc3 = Timecode::with_frames("00:30:00:00", rates::F23_98).unwrap();
let tc4 = Timecode::with_frames("01:30:00:00", rates::F23_98).unwrap();

assert!(tc1 == tc2);
assert!(tc1 > tc3);
assert!(tc1 < tc4);
```

## Sort_Timecodes

```rust
# use vtc::{Timecode, rates};
let tc1 = Timecode::with_frames("01:00:00:00", rates::F23_98).unwrap();
let tc2 = Timecode::with_frames("01:30:00:00", rates::F23_98).unwrap();
let tc3 = Timecode::with_frames("00:30:00:00", rates::F23_98).unwrap();

let mut timecodes = vec![tc1, tc2, tc3];

timecodes.sort();

assert_eq!(timecodes[0], tc3);
assert_eq!(timecodes[1], tc1);
assert_eq!(timecodes[2], tc2);
```

## Add Timecodes

```rust
# use vtc::{Timecode, rates};
let tc1 = Timecode::with_frames("01:00:00:00", rates::F23_98).unwrap();
let tc2 = Timecode::with_frames("00:30:00:00", rates::F23_98).unwrap();

let mut result = tc1 + tc2;

assert_eq!("01:30:00:00", result.timecode());

result += tc1;

assert_eq!("02:30:00:00", result.timecode());
```

## Subtract Timecodes

```rust
# use vtc::{Timecode, rates};
let tc1 = Timecode::with_frames("01:00:00:00", rates::F23_98).unwrap();
let tc2 = Timecode::with_frames("00:30:00:00", rates::F23_98).unwrap();

let mut result = tc1 - tc2;

assert_eq!("00:30:00:00", result.timecode());

result -= tc1;

assert_eq!("-00:30:00:00", result.timecode());
```

## Multiply Timecodes

```rust
# use vtc::{Timecode, rates};
let tc1 = Timecode::with_frames("01:00:00:00", rates::F23_98).unwrap();

let mut result = tc1 * 1.5;

assert_eq!("01:30:00:00", result.timecode());

result *= 2;

assert_eq!("03:00:00:00", result.timecode());
```

## Divide Timecodes

Dividing always acts as if floor devision had been done on the frame count of the [Timecode].

```rust
# use vtc::{Timecode, rates};
let tc1 = Timecode::with_frames("01:00:00:01", rates::F23_98).unwrap();

let result = tc1 / 1.5;

assert_eq!("00:40:00:00", result.timecode());
```

This allows divisions and remainders to give correct, complementary values:

```rust
# use vtc::{Timecode, rates};
# let tc1 = Timecode::with_frames("01:00:00:01", rates::F23_98).unwrap();
let result = tc1 % 1.5;

assert_eq!("00:00:00:01", result.timecode());
```

[DivAssign] and [RemAssign] are also implemented for [Timecode]:

```rust
# use vtc::{Timecode, rates};
let mut tc = Timecode::with_frames("01:00:00:00", rates::F23_98).unwrap();

tc /= 2;

assert_eq!("00:30:00:00", tc.timecode());

tc %= 1.65;
assert_eq!("00:00:00:01", tc.timecode())
```

*/
#[derive(Clone, Copy, Debug)]
pub struct Timecode {
    seconds: Rational64,
    rate: Framerate,
}

impl Timecode {
    /// Returns the Framerate of the timecode.
    ///
    /// # Examples
    ///
    /// ```rust
    /// # use vtc::{Timecode, rates};
    /// let tc = Timecode::with_frames("01:00:00:00", rates::F23_98).unwrap();
    /// assert_eq!(rates::F23_98, tc.rate())
    /// ```
    pub fn rate(&self) -> Framerate {
        self.rate
    }

    /**
    Returns the rational representation of the real-world seconds that would have elapsed
    between 00:00:00:00 and this timecode.

    # What it is

    The number of real-world seconds that have elapsed between 00:00:00:00 and the timecode value.
    With NTSC timecode, the timecode drifts from the real-world elapsed time.

    # Where you see it

    - Anywhere real-world time needs to be calculated.
    - In code that needs to do lossless calculations of playback time and not rely on frame count,
      like adding two timecodes together with different framerates.

    # Examples

    ```rust
    # use vtc::{Timecode, rates};
    use num::Rational64;
    let tc = Timecode::with_seconds(3600.0, rates::F24).unwrap();
    assert_eq!(Rational64::new(3600, 1), tc.seconds())
    ```
    */
    pub fn seconds(&self) -> Rational64 {
        self.seconds
    }

    /// The individual sections of a timecode string as i64 values.
    ///
    /// # Examples
    ///
    /// ```rust
    /// # use vtc::{Timecode, rates, TimecodeSections};
    /// let tc = Timecode::with_frames("01:00:00:00", rates::F23_98).unwrap();
    /// let expected = TimecodeSections{
    ///     negative: false,
    ///     hours: 1,
    ///     minutes: 0,
    ///     seconds: 0,
    ///     frames: 0,
    /// };
    /// assert_eq!(expected, tc.sections())
    /// ```
    pub fn sections(&self) -> TimecodeSections {
        // We use the absolute frame count here so floor behaves as expected regardless of whether
        // this value is negative.
        let mut frames_int = abs(self.frames());
        let timebase = self.rate.timebase();

        if self.rate.ntsc() == Ntsc::DropFrame {
            // Convert the frame number to an adjusted one for drop-frame display values.
            frames_int += drop_frame_adjustment(frames_int, self.rate);
        }

        let mut frames = Rational64::from_integer(frames_int);

        let frames_per_minute = timebase * SECONDS_PER_MINUTE;
        let frames_per_hour = timebase * SECONDS_PER_HOUR;

        let hours = (frames / frames_per_hour).floor();
        frames %= frames_per_hour;

        let minutes = (frames / frames_per_minute).floor();
        frames %= frames_per_minute;

        let seconds = (frames / timebase).floor();
        frames = (frames % timebase).round();

        TimecodeSections {
            negative: self.seconds.is_negative(),
            hours: hours.to_integer(),
            minutes: minutes.to_integer(),
            seconds: seconds.to_integer(),
            frames: frames.to_integer(),
        }
    }

    /**
    Returns the the formatted SMPTE timecode: (ex: 01:00:00:00).

    # What it is

    Timecode is used as a human-readable way to represent the id of a given frame. It is formatted
    to give a rough sense of where to find a frame: {HOURS}:{MINUTES}:{SECONDS}:{FRAME}. For more on
    timecode, see Frame.io's
    [excellent post](https://blog.frame.io/2017/07/17/timecode-and-frame-rates/) on the subject.

    # Where you see it

    Timecode is ubiquitous in video editing, a small sample of places you might see timecode:

    - Source and Playback monitors in your favorite NLE.
    - Burned into the footage for dailies.
    - Cut lists like an EDL.

    # Examples

    ```rust
    # use vtc::{Timecode, rates};
    let tc = Timecode::with_frames("01:00:00:00", rates::F23_98).unwrap();
    assert_eq!("01:00:00:00", tc.timecode())
    ```
    */
    pub fn timecode(&self) -> String {
        let sections = self.sections();

        let sign = if self.seconds.is_negative() { "-" } else { "" };

        let frame_sep = if self.rate.ntsc() == Ntsc::DropFrame {
            ";"
        } else {
            ":"
        };

        format!(
            "{}{:02}:{:02}:{:02}{}{:02}",
            sign, sections.hours, sections.minutes, sections.seconds, frame_sep, sections.frames,
        )
    }

    /**
    Returns the number of frames that would have elapsed between 00:00:00:00 and this timecode.

    # What it is

    Frame number / frames count is the number of a frame if the timecode started at 00:00:00:00 and
    had been running until the current value. A timecode of '00:00:00:10' has a frame number of 10.
    A timecode of '01:00:00:00' has a frame number of 86400.

    # Where you see it

    - Frame-sequence files: 'my_vfx_shot.0086400.exr'
    - FCP7XML cut lists:

        ```xml
        <timecode>
            <rate>
                <timebase>24</timebase>
                <ntsc>TRUE</ntsc>
            </rate>
            <string>01:00:00:00</string>
            <frame>86400</frame>  <!-- <====THIS LINE-->
            <displayformat>NDF</displayformat>
        </timecode>
        ```

    # Examples

    ```rust
    # use vtc::{Timecode, rates};
    let tc = Timecode::with_frames("01:00:00:00", rates::F23_98).unwrap();
    assert_eq!(86400, tc.frames())
    ```
    */
    pub fn frames(&self) -> i64 {
        let rational_frames = self.seconds * self.rate.playback();
        if rational_frames.denom() == &1 {
            return *rational_frames.numer();
        };

        rational_frames.round().to_integer()
    }

    /**
    Returns the true, real-world runtime of the timecode in HH:MM:SS.FFFFFFFFF format.

    # Arguments

    * `precision` - How many places to print after the decimal. Tailing 0's will be truncated
      regardless of setting.

    # What it is

    The formatted version of seconds. It looks like timecode, but with a decimal seconds value
    instead of a frame number place.

    # Where you see it

    - Anywhere real-world time is used.
    - FFMPEG commands:

        ```shell
        ffmpeg -ss 00:00:30.5 -i input.mov -t 00:00:10.25 output.mp4
        ```

    # Examples

    ```rust
    # use vtc::{Timecode, rates};
    let tc = Timecode::with_frames("01:00:00:00", rates::F23_98).unwrap();
    assert_eq!("01:00:03.6", tc.runtime(9))
    ```

    ## note:

    Runtime and timecode will differ with NTSC framerates. NTSC reports timecode *as-if* it
    were running at a whole-frame rate (so 23.98 is reported as if it were running at 24.)

    [Timecode::runtime] reports the true, real-world time elapsed since 00:00:00:00.
    */
    pub fn runtime(&self, precision: usize) -> String {
        // We use the absolute seconds here so floor behaves as expected regardless of whether
        // this value is negative.
        let mut seconds = abs(self.seconds);
        let hours = (seconds / SECONDS_PER_HOUR).floor().to_integer();
        seconds %= SECONDS_PER_HOUR;

        let minutes = (seconds / SECONDS_PER_MINUTE).floor().to_integer();
        seconds %= SECONDS_PER_MINUTE;

        let fract = seconds.fract();
        let seconds_int = seconds.floor().to_integer();

        let fract_str = if fract == Rational64::zero() {
            ".0".to_string()
        } else {
            let formatted = format!("{:.1$}", fract.to_f64().unwrap_or(0.0), precision);
            let mut formatted = formatted.trim_start_matches('0');
            formatted = formatted.trim_end_matches('0');
            formatted.to_string()
        };

        let sign = if self.seconds.is_negative() { "-" } else { "" };

        format!(
            "{}{:02}:{:02}:{:02}{}",
            sign, hours, minutes, seconds_int, fract_str,
        )
    }

    /**
    Returns the number of elapsed ticks this timecode represents in Adobe Premiere Pro.

    # What it is

    Internally, Adobe Premiere Pro uses ticks to divide up a second, and keep track of how far into
    that second we are. There are 254016000000 ticks in a second, regardless of framerate in
    Premiere.

    # Where you see it

    - Premiere Pro Panel functions and scripts
    - FCP7XML cutlists generated from Premiere:

        ```xml
        <clipitem id="clipitem-1">
            ...
            <in>158</in>
            <out>1102</out>
            <pproTicksIn>1673944272000</pproTicksIn>
            <pproTicksOut>11675231568000</pproTicksOut>
            ...
        </clipitem>
        ```

    # Examples

    ```rust
    # use vtc::{Timecode, rates};
    use num::Rational64;
    let tc = Timecode::with_seconds(1.0, rates::F24).unwrap();
    assert_eq!(254016000000, tc.premiere_ticks())
    ```

    ```rust
    # use vtc::{Timecode, rates};
    let tc = Timecode::with_frames("01:00:00:00", rates::F23_98).unwrap();
    assert_eq!(915372057600000, tc.premiere_ticks())
    ```
    */
    pub fn premiere_ticks(&self) -> i64 {
        // We need to jump up to a i128-based rat for a second to avoid an overflow
        // here.
        let seconds128 =
            Ratio::<i128>::new(*self.seconds.numer() as i128, *self.seconds.denom() as i128);

        let seconds_int = (seconds128 * PREMIERE_TICKS_PER_SECOND)
            .round()
            .to_integer();

        seconds_int as i64
    }

    /**
    Create a feet+frames string of `self`.

    # What it is

    The customary text representation of frame-accurate film footage.

    The `rep` parameter selects the film format. 35mm, 4-perf vertical
    pulldown is by far the most common, but other film gauges and pulldowns
    are supported. See the [FeetFramesRep] enum for all available formats.

    # Where you see it

    - Film assembly and pull lists, chronologs and camera reports
    - FLX and ALE telecine log files
    - Avid film pull lists, cut lists and change lists

    */
    pub fn feet_and_frames(&self, rep: FilmFormat) -> String {
        fn feet_and_frames_impl(
            frames: i64,
            is_negative: bool,
            perfs_per_frame: i64,
            perfs_per_foot: i64,
        ) -> String {
            let perfs_result = div_mod_floor(abs(frames * perfs_per_frame), perfs_per_foot);
            let frames_result: (i64, i64) = div_mod_floor(perfs_result.1, perfs_per_frame);
            let feet = perfs_result.0;
            let frames = frames_result.0;

            let sign = if is_negative { "-" } else { "" };

            if perfs_per_foot % perfs_per_frame != 0 {
                format!("{}{}+{:02}.{}", sign, feet, frames, feet % perfs_per_frame)
            } else {
                format!("{}{}+{:02}", sign, feet, frames)
            }
        }

        let frames = self.frames();
        let negative = self.seconds.is_negative();

        feet_and_frames_impl(
            frames,
            negative,
            rep.perfs_per_frame(),
            rep.perfs_per_foot(),
        )
    }

    /// Returns a [Timecode] with the same number of frames running at a different
    /// [Framerate].
    ///
    /// # Arguments
    ///
    /// * `rate` - The new framerate to apply to the frrame count..
    ///
    /// ```rust
    /// # use vtc::{Timecode, rates};
    /// let tc = Timecode::with_frames("01:00:00:00", rates::F24).unwrap();
    /// let rebased = tc.rebase(rates::F48);
    /// assert_eq!("00:30:00:00", rebased.timecode())
    /// ```
    pub fn rebase(&self, rate: Framerate) -> Self {
        Timecode::with_i64_frames(self.frames(), rate)
    }

    /// Returns the absolute value of the [Timecode] value.
    ///
    /// # Examples
    ///
    /// ```rust
    /// # use vtc::{Timecode, rates};
    /// use num::Rational64;
    /// let tc = Timecode::with_frames("-01:00:00:00", rates::F23_98).unwrap();
    /// assert_eq!("01:00:00:00", tc.abs().timecode())
    /// ```
    ///
    /// ```rust
    /// # use vtc::{Timecode, rates};
    /// let tc = Timecode::with_frames("01:00:00:00", rates::F23_98).unwrap();
    /// assert_eq!("01:00:00:00", tc.abs().timecode())
    /// ```
    pub fn abs(&self) -> Self {
        Timecode::with_rational_seconds(abs(self.seconds), self.rate)
    }

    /// Returns a new [Timecode] with a [Timecode::frames] return value equal to the frames arg.
    ///
    /// [Timecode::with_frames] takes many different formats (more than just numeric types) that
    /// represent the frame count of the timecode.
    ///
    /// # Arguments
    ///
    /// * `frames` - A value which can be represented as a frame number / frame count.
    ///
    /// * `rate` - The Framerate at which the frames are being played back.
    ///
    /// # Examples
    ///
    /// Create a [Timecode] from a timecode string:
    ///
    /// ```rust
    /// # use vtc::{Timecode, rates};
    /// let tc = Timecode::with_frames("01:00:00:00", rates::F23_98).unwrap();
    /// assert_eq!("01:00:00:00", tc.timecode())
    /// ```
    ///
    /// From am integer frame count:
    ///
    /// ```rust
    /// # use vtc::{Timecode, rates};
    /// let tc = Timecode::with_frames(86400, rates::F23_98).unwrap();
    /// assert_eq!("01:00:00:00", tc.timecode())
    /// ```
    ///
    /// From a feet+frames string:
    ///
    /// ```rust
    /// # use vtc::{Timecode, rates};
    /// use num::Rational64;
    /// let tc = Timecode::with_frames("5400+00", rates::F23_98).unwrap();
    /// assert_eq!("01:00:00:00", tc.timecode())
    /// ```
    pub fn with_frames<T: FramesSource>(frames: T, rate: Framerate) -> TimecodeParseResult {
        let frame_count = frames.to_frames(rate)?;
        Ok(Self::with_i64_frames(frame_count, rate))
    }

    /// Returns a new [Timecode] with a [Timecode::seconds] return value equal to the seconds arg
    /// (rounded to the nearest frame).
    ///
    /// [Timecode::with_seconds] takes many different formats (more than just numeric types) that
    /// represent the frame count of the timecode.
    ///
    /// # Arguments
    ///
    /// * `seconds` - A value which can be represented as a number of seconds.
    ///
    /// * `rate` - The Framerate which seconds will be rounded to match the nearest frame with.
    ///
    /// # Examples
    ///
    /// From a float value:
    ///
    /// ```rust
    /// # use vtc::{Timecode, rates};
    /// let tc = Timecode::with_seconds(3600.0, rates::F24).unwrap();
    /// assert_eq!("01:00:00:00", tc.timecode())
    /// ```
    ///
    /// From a Rational64 value:
    ///
    /// ```rust
    /// # use vtc::{Timecode, rates};
    /// use num::Rational64;
    /// let tc = Timecode::with_seconds(Rational64::new(3600, 1), rates::F24).unwrap();
    /// assert_eq!("01:00:00:00", tc.timecode())
    /// ```
    ///
    /// From a Rational64 runtime:
    ///
    /// ```rust
    /// # use vtc::{Timecode, rates};
    /// let tc = Timecode::with_seconds("01:00:00.0", rates::F24).unwrap();
    /// assert_eq!("01:00:00:00", tc.timecode())
    /// ```
    ///
    /// ## Note:
    ///
    /// Remember that seconds are rounded to the nearest whole frame, so what you get back may not
    /// exactly match what you put in:
    ///
    /// ```rust
    /// # use vtc::{Timecode, rates};
    /// use num::Rational64;
    /// let tc = Timecode::with_seconds(Rational64::new(3600, 1), rates::F23_98).unwrap();
    /// assert_eq!(Rational64::new(43200157, 12000), tc.seconds())
    /// ```
    pub fn with_seconds<T: SecondsSource>(seconds: T, rate: Framerate) -> TimecodeParseResult {
        let seconds_rat = seconds.to_seconds(rate)?;
        Ok(Self::with_rational_seconds(seconds_rat, rate))
    }

    /// Returns a new [Timecode] with a [Timecode::premiere_ticks] return value equal to the ticks
    /// arg.
    ///
    /// # Arguments
    ///
    /// * `ticks` - A value which can be represented as a number Adobe Premiere Pro ticks.
    ///
    /// * `rate` - The Framerate which seconds will be rounded to match the nearest frame with.
    ///
    /// # Examples
    ///
    /// ```rust
    /// # use vtc::{Timecode, rates};
    /// use num::Rational64;
    /// let tc = Timecode::with_premiere_ticks(915372057600000i64, rates::F23_98).unwrap();
    /// assert_eq!("01:00:00:00", tc.timecode())
    /// ```
    pub fn with_premiere_ticks<T: PremiereTicksSource>(
        ticks: T,
        rate: Framerate,
    ) -> TimecodeParseResult {
        let tick_count = ticks.to_ticks(rate)?;
        // We need to do this calculation in a 128-bit Ratio because otherwise
        // PREMIERE_TICKS_PER_SECOND could easily cause an integer overflow for a reasonably i64
        // seconds value.
        let seconds128 =
            Ratio::<i128>::from_integer(tick_count as i128) / PREMIERE_TICKS_PER_SECOND;
        let seconds = Rational64::new(*seconds128.numer() as i64, *seconds128.denom() as i64);
        Self::with_seconds(seconds, rate)
    }

    /// Used internally for creating new timecodes from i64 frame count values without
    /// an error return.
    fn with_i64_frames(frame_count: i64, rate: Framerate) -> Timecode {
        let seconds = Rational64::from_integer(frame_count) / rate.playback();
        Self::with_rational_seconds(seconds, rate)
    }

    /// Used internally for creating new timecodes from Rational64 seconds values
    /// without an error return.
    fn with_rational_seconds(seconds: Rational64, rate: Framerate) -> Timecode {
        let seconds = round_seconds_to_frame(seconds, rate);
        Timecode { seconds, rate }
    }
}

impl Display for Timecode {
    fn fmt(&self, f: &mut Formatter<'_>) -> std::fmt::Result {
        write!(f, "[{} @ {}]", self.timecode(), self.rate)
    }
}

impl PartialEq for Timecode {
    fn eq(&self, other: &Self) -> bool {
        self.seconds == other.seconds
    }
}

impl Eq for Timecode {}

impl PartialOrd for Timecode {
    fn partial_cmp(&self, other: &Self) -> Option<Ordering> {
        self.seconds.partial_cmp(&other.seconds)
    }
}

impl Ord for Timecode {
    fn cmp(&self, other: &Self) -> Ordering {
        self.seconds.cmp(&other.seconds)
    }
}

impl Add for Timecode {
    type Output = Timecode;

    fn add(self, rhs: Self) -> Self::Output {
        let new_seconds = self.seconds + rhs.seconds;
        Timecode::with_rational_seconds(new_seconds, self.rate())
    }
}

impl<T> AddAssign<T> for Timecode
where
    Timecode: Add<T, Output = Timecode>,
{
    fn add_assign(&mut self, rhs: T) {
        *self = *self + rhs
    }
}

impl Sub for Timecode {
    type Output = Timecode;

    fn sub(self, rhs: Self) -> Self::Output {
        let new_seconds = self.seconds - rhs.seconds;
        Timecode::with_rational_seconds(new_seconds, self.rate)
    }
}

impl<T> SubAssign<T> for Timecode
where
    Timecode: Sub<T, Output = Timecode>,
{
    fn sub_assign(&mut self, rhs: T) {
        *self = *self - rhs
    }
}

impl Mul<Rational64> for Timecode {
    type Output = Timecode;

    fn mul(self, rhs: Rational64) -> Self::Output {
        let new_seconds = self.seconds * rhs;
        Timecode::with_rational_seconds(new_seconds, self.rate)
    }
}

impl Mul<f64> for Timecode {
    type Output = Timecode;

    fn mul(self, rhs: f64) -> Self::Output {
        let rhs_rat = Rational64::from_f64(rhs).unwrap();
        let new_seconds = self.seconds * rhs_rat;
        Timecode::with_rational_seconds(new_seconds, self.rate)
    }
}

impl Mul<Timecode> for f64 {
    type Output = Timecode;

    fn mul(self, rhs: Timecode) -> Self::Output {
        rhs * self
    }
}

impl Mul<i64> for Timecode {
    type Output = Timecode;

    fn mul(self, rhs: i64) -> Self::Output {
        let rhs_rat = Rational64::from_integer(rhs);
        let new_seconds = self.seconds * rhs_rat;
        Timecode::with_rational_seconds(new_seconds, self.rate)
    }
}

impl Mul<Timecode> for i64 {
    type Output = Timecode;

    fn mul(self, rhs: Timecode) -> Self::Output {
        rhs * self
    }
}

impl<T> MulAssign<T> for Timecode
where
    Timecode: Mul<T, Output = Timecode>,
{
    fn mul_assign(&mut self, rhs: T) {
        *self = *self * rhs
    }
}

impl Div<Rational64> for Timecode {
    type Output = Timecode;

    fn div(self, rhs: Rational64) -> Self::Output {
        let mut frames_rat = Rational64::from_integer(self.frames());
        frames_rat /= rhs;
        frames_rat = frames_rat.floor();
        Timecode::with_i64_frames(frames_rat.to_integer(), self.rate)
    }
}

impl Rem<Rational64> for Timecode {
    type Output = Timecode;

    fn rem(self, rhs: Rational64) -> Self::Output {
        let mut frames_rat = Rational64::from_integer(self.frames());
        frames_rat %= rhs;
        frames_rat = frames_rat.round();
        Timecode::with_i64_frames(frames_rat.to_integer(), self.rate)
    }
}

impl Div<f64> for Timecode {
    type Output = Timecode;

    fn div(self, rhs: f64) -> Self::Output {
        // We're going to do the actual operation with rationals.
        let rhs_rat = Rational64::from_f64(rhs).unwrap();
        self / rhs_rat
    }
}

impl Rem<f64> for Timecode {
    type Output = Timecode;

    fn rem(self, rhs: f64) -> Self::Output {
        let rhs_rat = Rational64::from_f64(rhs).unwrap();
        self % rhs_rat
    }
}

impl Div<i64> for Timecode {
    type Output = Timecode;

    fn div(self, rhs: i64) -> Self::Output {
        let frames_divided = self.frames() / rhs;
        Timecode::with_i64_frames(frames_divided, self.rate)
    }
}

impl Rem<i64> for Timecode {
    type Output = Timecode;

    fn rem(self, rhs: i64) -> Self::Output {
        let frames_remainder = self.frames() % rhs;
        Timecode::with_i64_frames(frames_remainder, self.rate)
    }
}

impl<T> DivAssign<T> for Timecode
where
    Timecode: Div<T, Output = Timecode>,
{
    fn div_assign(&mut self, rhs: T) {
        *self = *self / rhs
    }
}

impl<T> RemAssign<T> for Timecode
where
    Timecode: Rem<T, Output = Timecode>,
{
    fn rem_assign(&mut self, rhs: T) {
        *self = *self % rhs
    }
}

impl Neg for Timecode {
    type Output = Self;

    fn neg(self) -> Self::Output {
        Timecode::with_rational_seconds(-self.seconds, self.rate)
    }
}

/// Converts a frame-number to an adjusted frame number for creating drop-frame tc.
///
/// Algorithm adapted from: https://www.davidheidelberger.com/2010/06/10/drop-frame-timecode/
///
/// * `frame_number` - The frame number to convert to a drop-frame number.
///
/// * `rate` - the framerate of the timecode.
///
/// returns The frame number adjusted to produce the correct drop-frame timecode when
/// used in the normal timecode calculation.
///
/// ***WARNING:*** This method will panic if passed a non-drop-frame framerate.
<<<<<<< HEAD
fn frame_num_to_drop_num(frame_number: i64, rate: Framerate) -> i64 {
    // Get the timebase as an i64. NTSC timebases are always whole-frame.
    let timebase = rate.timebase().to_integer();

    // Get the number frames-per-minute at the whole-frame rate.
    let frames_per_minute = timebase * 60;
    // Get the number of frames we need to drop each time we drop frames (ex: 2 f or 29.97).
    let drop_frames = rate.drop_frames().unwrap();

    // Get the number of frames are in a minute where we have dropped frames at the
    // beginning.
    let frames_per_minute_drop = (timebase * 60) - drop_frames;
    // Get the number of actual frames in a 10-minute span for drop frame timecode. Since
    // we drop 9 times in 10 minute, it will be 9 drop-minute frame counts + 1 whole-minute
    // frame count.
    let frames_per_10minutes_drop = frames_per_minute_drop * 9 + frames_per_minute;

    // Get the number of 10s of minutes in this count, and the remaining frames.
    let result = div_mod_floor(frame_number, frames_per_10minutes_drop);
    let tens_of_minutes = result.0;
    let mut frames = result.1;

    // Create an adjustment for the number of 10s of minutes. It will be 9 times the
    // drop value (we drop for the first 9 minutes, then leave the 10th alone).
    let mut adjustment = 9 * drop_frames * tens_of_minutes;

    // If our remaining frames are less than a whole minute, we aren't going to drop
    // again. Add the adjustment and return.
    if frames < frames_per_minute {
        return frame_number + adjustment;
    };

    // Remove the first full minute (we don't drop until the next minute) and add the
    // drop-rate to the adjustment.
    frames -= timebase;
    adjustment += drop_frames;

    // Get the number of remaining drop-minutes present, and add a drop adjustment for
    // each.
    let minutes_drop = frames / frames_per_minute_drop;
    adjustment += minutes_drop * drop_frames;

    // Return our original frame number adjusted by our calculated adjustment.
    frame_number + adjustment
}

#[cfg(test)]
mod test {
    use super::*;
    use crate::rates;

    #[test]
    fn test_35mm4p() {
        let tc = Timecode::with_frames("01:00:00:00", rates::F23_98).unwrap();
        assert_eq!("5400+00", tc.feet_and_frames(FilmFormat::FF35mm4perf))
    }

    #[test]
    fn test_35mm3perf() {
        let rep = FilmFormat::FF35mm3perf;
        let tc1 = Timecode::with_frames("00:00:00:00", rates::F24).unwrap();
        assert_eq!("0+00.0", tc1.feet_and_frames(rep));

        let tc2 = Timecode::with_frames("00:00:01:00", rates::F24).unwrap();
        assert_eq!("1+02.1", tc2.feet_and_frames(rep));

        let tc3 = Timecode::with_frames("00:00:00:23", rates::F24).unwrap();
        assert_eq!("1+01.1", tc3.feet_and_frames(rep));

        let tc4 = Timecode::with_frames("00:00:00:22", rates::F24).unwrap();
        assert_eq!("1+00.1", tc4.feet_and_frames(rep));

        let tc5 = Timecode::with_frames("00:00:00:21", rates::F24).unwrap();
        assert_eq!("0+21.0", tc5.feet_and_frames(rep));
    }

    #[test]
    fn test_16mm() {
        let tc = Timecode::with_frames("00:00:01:00", rates::F23_98).unwrap();
        assert_eq!("1+04", tc.feet_and_frames(FilmFormat::FF16mm))
    }

    #[test]
    fn test_35mm2p() {
        let tc = Timecode::with_frames("00:00:01:00", rates::F23_98).unwrap();
        assert_eq!("0+24", tc.feet_and_frames(FilmFormat::FF35mm2perf));
        let tc2 = Timecode::with_frames("00:00:02:00", rates::F23_98).unwrap();
        assert_eq!("1+16", tc2.feet_and_frames(FilmFormat::FF35mm2perf));
=======
fn drop_frame_adjustment(mut frame_number: i64, rate: Framerate) -> i64 {
    let framerate = rate.playback().to_f64().unwrap();

    let dropped_per_min = rate.drop_frames_per_minute().unwrap();
    let frames_per_hour = (framerate * 60.0 * 60.0).round().to_i64().unwrap();
    let frames_per_24_hours = frames_per_hour * 24;
    let frames_per_10_min = (framerate * 60.0 * 10.0).round().to_i64().unwrap();
    let frames_per_min = (framerate * 60.0).round().to_i64().unwrap();

    frame_number %= frames_per_24_hours;

    let (tens_of_mins, remaining_mins) = div_rem(frame_number, frames_per_10_min);
    let tens_of_mins_adjustment = dropped_per_min * 9 * tens_of_mins;

    if remaining_mins > dropped_per_min {
        let remaining_minutes_adjustment =
            dropped_per_min * (remaining_mins - dropped_per_min) / frames_per_min;

        tens_of_mins_adjustment + remaining_minutes_adjustment
    } else {
        tens_of_mins_adjustment
>>>>>>> ee03a7ad
    }
}<|MERGE_RESOLUTION|>--- conflicted
+++ resolved
@@ -1039,51 +1039,28 @@
 /// used in the normal timecode calculation.
 ///
 /// ***WARNING:*** This method will panic if passed a non-drop-frame framerate.
-<<<<<<< HEAD
-fn frame_num_to_drop_num(frame_number: i64, rate: Framerate) -> i64 {
-    // Get the timebase as an i64. NTSC timebases are always whole-frame.
-    let timebase = rate.timebase().to_integer();
-
-    // Get the number frames-per-minute at the whole-frame rate.
-    let frames_per_minute = timebase * 60;
-    // Get the number of frames we need to drop each time we drop frames (ex: 2 f or 29.97).
-    let drop_frames = rate.drop_frames().unwrap();
-
-    // Get the number of frames are in a minute where we have dropped frames at the
-    // beginning.
-    let frames_per_minute_drop = (timebase * 60) - drop_frames;
-    // Get the number of actual frames in a 10-minute span for drop frame timecode. Since
-    // we drop 9 times in 10 minute, it will be 9 drop-minute frame counts + 1 whole-minute
-    // frame count.
-    let frames_per_10minutes_drop = frames_per_minute_drop * 9 + frames_per_minute;
-
-    // Get the number of 10s of minutes in this count, and the remaining frames.
-    let result = div_mod_floor(frame_number, frames_per_10minutes_drop);
-    let tens_of_minutes = result.0;
-    let mut frames = result.1;
-
-    // Create an adjustment for the number of 10s of minutes. It will be 9 times the
-    // drop value (we drop for the first 9 minutes, then leave the 10th alone).
-    let mut adjustment = 9 * drop_frames * tens_of_minutes;
-
-    // If our remaining frames are less than a whole minute, we aren't going to drop
-    // again. Add the adjustment and return.
-    if frames < frames_per_minute {
-        return frame_number + adjustment;
-    };
-
-    // Remove the first full minute (we don't drop until the next minute) and add the
-    // drop-rate to the adjustment.
-    frames -= timebase;
-    adjustment += drop_frames;
-
-    // Get the number of remaining drop-minutes present, and add a drop adjustment for
-    // each.
-    let minutes_drop = frames / frames_per_minute_drop;
-    adjustment += minutes_drop * drop_frames;
-
-    // Return our original frame number adjusted by our calculated adjustment.
-    frame_number + adjustment
+fn drop_frame_adjustment(mut frame_number: i64, rate: Framerate) -> i64 {
+    let framerate = rate.playback().to_f64().unwrap();
+
+    let dropped_per_min = rate.drop_frames_per_minute().unwrap();
+    let frames_per_hour = (framerate * 60.0 * 60.0).round().to_i64().unwrap();
+    let frames_per_24_hours = frames_per_hour * 24;
+    let frames_per_10_min = (framerate * 60.0 * 10.0).round().to_i64().unwrap();
+    let frames_per_min = (framerate * 60.0).round().to_i64().unwrap();
+
+    frame_number %= frames_per_24_hours;
+
+    let (tens_of_mins, remaining_mins) = div_rem(frame_number, frames_per_10_min);
+    let tens_of_mins_adjustment = dropped_per_min * 9 * tens_of_mins;
+
+    if remaining_mins > dropped_per_min {
+        let remaining_minutes_adjustment =
+            dropped_per_min * (remaining_mins - dropped_per_min) / frames_per_min;
+
+        tens_of_mins_adjustment + remaining_minutes_adjustment
+    } else {
+        tens_of_mins_adjustment
+    }
 }
 
 #[cfg(test)]
@@ -1128,28 +1105,5 @@
         assert_eq!("0+24", tc.feet_and_frames(FilmFormat::FF35mm2perf));
         let tc2 = Timecode::with_frames("00:00:02:00", rates::F23_98).unwrap();
         assert_eq!("1+16", tc2.feet_and_frames(FilmFormat::FF35mm2perf));
-=======
-fn drop_frame_adjustment(mut frame_number: i64, rate: Framerate) -> i64 {
-    let framerate = rate.playback().to_f64().unwrap();
-
-    let dropped_per_min = rate.drop_frames_per_minute().unwrap();
-    let frames_per_hour = (framerate * 60.0 * 60.0).round().to_i64().unwrap();
-    let frames_per_24_hours = frames_per_hour * 24;
-    let frames_per_10_min = (framerate * 60.0 * 10.0).round().to_i64().unwrap();
-    let frames_per_min = (framerate * 60.0).round().to_i64().unwrap();
-
-    frame_number %= frames_per_24_hours;
-
-    let (tens_of_mins, remaining_mins) = div_rem(frame_number, frames_per_10_min);
-    let tens_of_mins_adjustment = dropped_per_min * 9 * tens_of_mins;
-
-    if remaining_mins > dropped_per_min {
-        let remaining_minutes_adjustment =
-            dropped_per_min * (remaining_mins - dropped_per_min) / frames_per_min;
-
-        tens_of_mins_adjustment + remaining_minutes_adjustment
-    } else {
-        tens_of_mins_adjustment
->>>>>>> ee03a7ad
     }
 }